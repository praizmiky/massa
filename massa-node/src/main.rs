// Copyright (c) 2022 MASSA LABS <info@massa.net>

#![doc = include_str!("../../README.md")]
#![warn(missing_docs)]
#![warn(unused_crate_dependencies)]
extern crate massa_logging;
use crate::settings::SETTINGS;

use dialoguer::Password;
use massa_api::{APIConfig, Private, Public, RpcServer, StopHandle, API};
use massa_async_pool::AsyncPoolConfig;
use massa_bootstrap::{get_state, start_bootstrap_server, BootstrapConfig, BootstrapManager};
use massa_consensus_exports::{
    events::ConsensusEvent, settings::ConsensusChannels, ConsensusConfig, ConsensusEventReceiver,
    ConsensusManager,
};
use massa_consensus_worker::start_consensus_controller;
use massa_execution_exports::{ExecutionConfig, ExecutionManager};
use massa_execution_worker::start_execution_worker;
use massa_factory_exports::{FactoryChannels, FactoryConfig, FactoryManager};
use massa_factory_worker::start_factory;
use massa_final_state::{FinalState, FinalStateConfig};
use massa_ledger_exports::LedgerConfig;
use massa_ledger_worker::FinalLedger;
use massa_logging::massa_trace;
use massa_models::constants::default::{
    ADDRESS_SIZE_BYTES, BLOCK_REWARD, BOOTSTRAP_RANDOMNESS_SIZE_BYTES, ENDORSEMENT_COUNT,
    END_TIMESTAMP, GENESIS_KEY, GENESIS_TIMESTAMP, INITIAL_DRAW_SEED,
    LEDGER_PART_SIZE_MESSAGE_BYTES, MAX_ADVERTISE_LENGTH, MAX_ASK_BLOCKS_PER_MESSAGE,
    MAX_ASYNC_GAS, MAX_ASYNC_POOL_LENGTH, MAX_BLOCK_SIZE, MAX_BOOTSTRAP_ASYNC_POOL_CHANGES,
    MAX_BOOTSTRAP_BLOCKS, MAX_BOOTSTRAP_ERROR_LENGTH, MAX_BOOTSTRAP_FINAL_STATE_PARTS_SIZE,
    MAX_BOOTSTRAP_MESSAGE_SIZE, MAX_DATASTORE_ENTRY_COUNT, MAX_DATASTORE_KEY_LENGTH,
    MAX_DATASTORE_VALUE_LENGTH, MAX_DATA_ASYNC_MESSAGE, MAX_ENDORSEMENTS_PER_MESSAGE,
    MAX_FUNCTION_NAME_LENGTH, MAX_GAS_PER_BLOCK, MAX_LEDGER_CHANGES_COUNT, MAX_MESSAGE_SIZE,
    MAX_OPERATIONS_PER_BLOCK, MAX_PARAMETERS_SIZE, OPERATION_VALIDITY_PERIODS, PERIODS_PER_CYCLE,
    ROLL_PRICE, T0, THREAD_COUNT, VERSION,
};
use massa_models::constants::CHANNEL_SIZE;
use massa_models::Address;
use massa_network_exports::{Establisher, NetworkConfig, NetworkManager};
use massa_network_worker::start_network_controller;
use massa_pool_exports::{PoolConfig, PoolController};
use massa_pool_worker::start_pool;
use massa_pos_exports::{SelectorConfig, SelectorManager};
use massa_pos_worker::start_selector_worker;
use massa_protocol_exports::ProtocolManager;
use massa_protocol_worker::start_protocol_controller;
use massa_storage::Storage;
use massa_time::MassaTime;
use massa_wallet::Wallet;
use std::{mem, path::PathBuf, sync::RwLock};
use std::{path::Path, process, sync::Arc};
use structopt::StructOpt;
use tokio::signal;
use tokio::sync::mpsc;
use tracing::{error, info, warn};
#[cfg(not(feature = "instrument"))]
use tracing_subscriber::filter::{filter_fn, LevelFilter};

mod settings;

async fn launch(
    node_wallet: Arc<RwLock<Wallet>>,
) -> (
    ConsensusEventReceiver,
    Option<BootstrapManager>,
    ConsensusManager,
    Box<dyn ExecutionManager>,
    Box<dyn SelectorManager>,
    Box<dyn PoolController>,
    ProtocolManager,
    NetworkManager,
    Box<dyn FactoryManager>,
    mpsc::Receiver<()>,
    StopHandle,
    StopHandle,
) {
    info!("Node version : {}", *VERSION);
    if let Some(end) = *END_TIMESTAMP {
        if MassaTime::now().expect("could not get now time") > end {
            panic!("This episode has come to an end, please get the latest testnet node version to continue");
        }
    }

    // Storage shared by multiple components.
    let shared_storage: Storage = Default::default();

    // init final state
    let ledger_config = LedgerConfig {
        initial_sce_ledger_path: SETTINGS.ledger.initial_sce_ledger_path.clone(),
        disk_ledger_path: SETTINGS.ledger.disk_ledger_path.clone(),
        max_key_length: MAX_DATASTORE_KEY_LENGTH,
        max_ledger_part_size: LEDGER_PART_SIZE_MESSAGE_BYTES,
        address_bytes_size: ADDRESS_SIZE_BYTES,
    };
    let async_pool_config = AsyncPoolConfig {
        max_length: MAX_ASYNC_POOL_LENGTH,
    };
    let final_state_config = FinalStateConfig {
        final_history_length: SETTINGS.ledger.final_history_length,
        thread_count: THREAD_COUNT,
        ledger_config: ledger_config.clone(),
        periods_per_cycle: PERIODS_PER_CYCLE,
        initial_seed_string: INITIAL_DRAW_SEED.into(),
        initial_rolls_path: SETTINGS.consensus.initial_rolls_path.clone(),
        async_pool_config,
    };

    // Remove current disk ledger if there is one
    // NOTE: this is temporary, since we cannot currently handle bootstrap from remaining ledger
    if SETTINGS.ledger.disk_ledger_path.exists() {
        std::fs::remove_dir_all(SETTINGS.ledger.disk_ledger_path.clone())
            .expect("disk ledger delete failed");
    }

    // Create final ledger
    let ledger = FinalLedger::new(ledger_config.clone()).expect("could not init final ledger");

    // launch selector worker
    let (selector_manager, selector_controller) = start_selector_worker(SelectorConfig {
        max_draw_cache: SETTINGS.selector.max_draw_cache,
        channel_size: CHANNEL_SIZE,
        thread_count: THREAD_COUNT,
        endorsement_count: ENDORSEMENT_COUNT,
        periods_per_cycle: PERIODS_PER_CYCLE,
        genesis_address: Address::from_public_key(&GENESIS_KEY.get_public_key()),
    })
    .expect("could not start selector worker");

    // Create final state
    let final_state = Arc::new(parking_lot::RwLock::new(
        FinalState::new(
            final_state_config,
            Box::new(ledger),
            selector_controller.clone(),
        )
        .expect("could not init final state"),
    ));

    // interrupt signal listener
    let stop_signal = signal::ctrl_c();
    tokio::pin!(stop_signal);

    let bootstrap_config: BootstrapConfig = BootstrapConfig {
        bootstrap_list: SETTINGS.bootstrap.bootstrap_list.clone(),
        bind: SETTINGS.bootstrap.bind,
        connect_timeout: SETTINGS.bootstrap.connect_timeout,
        read_timeout: SETTINGS.bootstrap.read_timeout,
        write_timeout: SETTINGS.bootstrap.write_timeout,
        read_error_timeout: SETTINGS.bootstrap.read_error_timeout,
        write_error_timeout: SETTINGS.bootstrap.write_error_timeout,
        retry_delay: SETTINGS.bootstrap.retry_delay,
        max_ping: SETTINGS.bootstrap.max_ping,
        enable_clock_synchronization: SETTINGS.bootstrap.enable_clock_synchronization,
        cache_duration: SETTINGS.bootstrap.cache_duration,
        max_simultaneous_bootstraps: SETTINGS.bootstrap.max_simultaneous_bootstraps,
        per_ip_min_interval: SETTINGS.bootstrap.per_ip_min_interval,
        ip_list_max_size: SETTINGS.bootstrap.ip_list_max_size,
        max_bytes_read_write: SETTINGS.bootstrap.max_bytes_read_write,
        max_bootstrap_message_size: MAX_BOOTSTRAP_MESSAGE_SIZE,
        max_datastore_key_length: MAX_DATASTORE_KEY_LENGTH,
        randomness_size_bytes: BOOTSTRAP_RANDOMNESS_SIZE_BYTES,
        thread_count: THREAD_COUNT,
        endorsement_count: ENDORSEMENT_COUNT,
        max_advertise_length: MAX_ADVERTISE_LENGTH,
        max_bootstrap_async_pool_changes: MAX_BOOTSTRAP_ASYNC_POOL_CHANGES,
        max_bootstrap_blocks_length: MAX_BOOTSTRAP_BLOCKS,
        max_bootstrap_error_length: MAX_BOOTSTRAP_ERROR_LENGTH,
        max_bootstrap_final_state_parts_size: MAX_BOOTSTRAP_FINAL_STATE_PARTS_SIZE,
        max_data_async_message: MAX_DATA_ASYNC_MESSAGE,
        max_operations_per_blocks: MAX_OPERATIONS_PER_BLOCK,
        max_datastore_entry_count: MAX_DATASTORE_ENTRY_COUNT,
        max_datastore_value_length: MAX_DATASTORE_VALUE_LENGTH,
        max_function_name_length: MAX_FUNCTION_NAME_LENGTH,
        max_ledger_changes_count: MAX_LEDGER_CHANGES_COUNT,
        max_parameters_size: MAX_PARAMETERS_SIZE,
    };

    // bootstrap
    let bootstrap_state = tokio::select! {
        _ = &mut stop_signal => {
            info!("interrupt signal received in bootstrap loop");
            process::exit(0);
        },
        res = get_state(
            &bootstrap_config,
            final_state.clone(),
            massa_bootstrap::types::Establisher::new(),
            *VERSION,
            *GENESIS_TIMESTAMP,
            *END_TIMESTAMP,
        ) => match res {
            Ok(vals) => vals,
            Err(err) => panic!("critical error detected in the bootstrap process: {}", err)
        }
    };

    let network_config: NetworkConfig = NetworkConfig {
        bind: SETTINGS.network.bind,
        routable_ip: SETTINGS.network.routable_ip,
        protocol_port: SETTINGS.network.protocol_port,
        connect_timeout: SETTINGS.network.connect_timeout,
        wakeup_interval: SETTINGS.network.wakeup_interval,
        initial_peers_file: SETTINGS.network.initial_peers_file.clone(),
        peers_file: SETTINGS.network.peers_file.clone(),
        keypair_file: SETTINGS.network.keypair_file.clone(),
        peer_types_config: SETTINGS.network.peer_types_config.clone(),
        max_in_connections_per_ip: SETTINGS.network.max_in_connections_per_ip,
        max_idle_peers: SETTINGS.network.max_idle_peers,
        max_banned_peers: SETTINGS.network.max_banned_peers,
        peers_file_dump_interval: SETTINGS.network.peers_file_dump_interval,
        message_timeout: SETTINGS.network.message_timeout,
        ask_peer_list_interval: SETTINGS.network.ask_peer_list_interval,
        max_send_wait: SETTINGS.network.max_send_wait,
        ban_timeout: SETTINGS.network.ban_timeout,
        peer_list_send_timeout: SETTINGS.network.peer_list_send_timeout,
        max_in_connection_overflow: SETTINGS.network.max_in_connection_overflow,
        max_operations_per_message: SETTINGS.network.max_operations_per_message,
        max_bytes_read: SETTINGS.network.max_bytes_read,
        max_bytes_write: SETTINGS.network.max_bytes_write,
        max_ask_blocks: MAX_ASK_BLOCKS_PER_MESSAGE,
        max_operations_per_block: MAX_OPERATIONS_PER_BLOCK,
        thread_count: THREAD_COUNT,
        endorsement_count: ENDORSEMENT_COUNT,
        max_peer_advertise_length: MAX_ADVERTISE_LENGTH,
        max_endorsements_per_message: MAX_ENDORSEMENTS_PER_MESSAGE,
        max_message_size: MAX_MESSAGE_SIZE,
        max_datastore_value_length: MAX_DATASTORE_VALUE_LENGTH,
        max_function_name_length: MAX_FUNCTION_NAME_LENGTH,
        max_parameters_size: MAX_PARAMETERS_SIZE,
    };

    // launch network controller
    let (network_command_sender, network_event_receiver, network_manager, private_key, node_id) =
        start_network_controller(
            &network_config, // TODO: get rid of this clone() ... see #1277
            Establisher::new(),
            bootstrap_state.compensation_millis,
            bootstrap_state.peers,
            shared_storage.clone(),
            *VERSION,
        )
        .await
        .expect("could not start network controller");

<<<<<<< HEAD
    // launch protocol controller
    let (
        protocol_command_sender,
        protocol_event_receiver,
        _protocol_pool_event_receiver,
        protocol_manager,
    ) = start_protocol_controller(
        SETTINGS.protocol.into(),
        network_command_sender.clone(),
        network_event_receiver,
        shared_storage.clone(),
    )
    .await
    .expect("could not start protocol controller");
=======
    // launch selector worker
    let (selector_manager, selector_controller) = start_selector_worker(SelectorConfig {
        max_draw_cache: SETTINGS.selector.max_draw_cache,
        channel_size: CHANNEL_SIZE,
        thread_count: THREAD_COUNT,
        endorsement_count: ENDORSEMENT_COUNT,
        periods_per_cycle: PERIODS_PER_CYCLE,
        genesis_address: Address::from_public_key(&GENESIS_KEY.get_public_key()),
        initial_rolls_path: SETTINGS.consensus.initial_rolls_path.clone(),
        initial_draw_seed: INITIAL_DRAW_SEED.into(),
    })
    .expect("could not start selector worker");
>>>>>>> 82918eec

    // give the controller to final state in order for it to feed the cycles
    final_state
        .write()
        .compute_initial_draws()
        .expect("could not compute the initial draws"); // TODO: this might just mean a bad bootstrap, no need to panic, just reboot

    // launch execution module
    let execution_config = ExecutionConfig {
        max_final_events: SETTINGS.execution.max_final_events,
        readonly_queue_length: SETTINGS.execution.readonly_queue_length,
        cursor_delay: SETTINGS.execution.cursor_delay,
        clock_compensation: bootstrap_state.compensation_millis,
        max_async_gas: MAX_ASYNC_GAS,
        max_gas_per_block: MAX_GAS_PER_BLOCK,
        roll_price: ROLL_PRICE,
        thread_count: THREAD_COUNT,
        t0: T0,
        genesis_timestamp: *GENESIS_TIMESTAMP,
        block_reward: BLOCK_REWARD,
        endorsement_count: ENDORSEMENT_COUNT as u64,
        operation_validity_period: OPERATION_VALIDITY_PERIODS,
        periods_per_cycle: PERIODS_PER_CYCLE,
    };
    let (execution_manager, execution_controller) = start_execution_worker(
        execution_config,
        final_state.clone(),
        selector_controller.clone(),
    );

    // launch pool controller
    let pool_config = PoolConfig {
        thread_count: THREAD_COUNT,
        max_block_size: MAX_BLOCK_SIZE,
        max_block_gas: MAX_GAS_PER_BLOCK,
        roll_price: ROLL_PRICE,
        max_block_endorsement_count: ENDORSEMENT_COUNT,
        operation_validity_periods: OPERATION_VALIDITY_PERIODS,
        max_operation_pool_size_per_thread: SETTINGS.pool.max_pool_size_per_thread,
        max_endorsements_pool_size_per_thread: SETTINGS.pool.max_pool_size_per_thread,
    };
    let pool_controller = start_pool(pool_config, &shared_storage, execution_controller.clone());
    let pool_manager: Box<dyn PoolController> = Box::new(pool_controller.clone());

    // launch protocol controller
    let (protocol_command_sender, protocol_event_receiver, protocol_manager) =
        start_protocol_controller(
            SETTINGS.protocol.into(),
            network_command_sender.clone(),
            network_event_receiver,
            pool_manager.clone(),
            shared_storage.clone(),
        )
        .await
        .expect("could not start protocol controller");

    // init consensus configuration
    let consensus_config = ConsensusConfig::from(&SETTINGS.consensus);
    // launch consensus controller
    let (consensus_command_sender, consensus_event_receiver, consensus_manager) =
        start_consensus_controller(
            consensus_config.clone(),
            ConsensusChannels {
                execution_controller: execution_controller.clone(),
                protocol_command_sender: protocol_command_sender.clone(),
                protocol_event_receiver,
                pool_command_sender: pool_manager.clone(),
                selector_controller: selector_controller.clone(),
            },
            bootstrap_state.graph,
            shared_storage.clone(),
            bootstrap_state.compensation_millis,
        )
        .await
        .expect("could not start consensus controller");

    // launch factory
    let factory_config = FactoryConfig {
        thread_count: THREAD_COUNT,
        genesis_timestamp: *GENESIS_TIMESTAMP,
        t0: T0,
        clock_compensation_millis: bootstrap_state.compensation_millis,
        initial_delay: SETTINGS.factory.initial_delay,
        max_block_size: MAX_BLOCK_SIZE as u64,
        max_block_gas: MAX_GAS_PER_BLOCK,
    };
    let factory_channels = FactoryChannels {
        selector: selector_controller.clone(),
        consensus: consensus_command_sender.clone(),
        pool: pool_manager.clone(),
        protocol: protocol_command_sender.clone(),
        storage: shared_storage.clone(),
    };
    let factory_manager = start_factory(factory_config, node_wallet.clone(), factory_channels);

    // launch bootstrap server
    let bootstrap_manager = start_bootstrap_server(
        consensus_command_sender.clone(),
        network_command_sender.clone(),
        final_state.clone(),
        bootstrap_config,
        massa_bootstrap::Establisher::new(),
        private_key,
        bootstrap_state.compensation_millis,
        *VERSION,
    )
    .await
    .unwrap();

    let api_config: APIConfig = APIConfig {
        bind_private: SETTINGS.api.bind_private,
        bind_public: SETTINGS.api.bind_public,
        draw_lookahead_period_count: SETTINGS.api.draw_lookahead_period_count,
        max_arguments: SETTINGS.api.max_arguments,
        max_datastore_value_length: MAX_DATASTORE_VALUE_LENGTH,
        max_function_name_length: MAX_FUNCTION_NAME_LENGTH,
        max_parameter_size: MAX_PARAMETERS_SIZE,
    };
    // spawn private API
    let (api_private, api_private_stop_rx) = API::<Private>::new(
        consensus_command_sender.clone(),
        network_command_sender.clone(),
        execution_controller.clone(),
        api_config,
        consensus_config.clone(),
        node_wallet,
    );
    let api_private_handle = api_private.serve(&SETTINGS.api.bind_private);

    // spawn public API
    let api_public = API::<Public>::new(
        consensus_command_sender.clone(),
        execution_controller.clone(),
        api_config,
        selector_controller.clone(),
        consensus_config,
        pool_manager.clone(),
        protocol_command_sender.clone(),
        network_config,
        *VERSION,
        network_command_sender.clone(),
        bootstrap_state.compensation_millis,
        node_id,
        shared_storage.clone(),
    );
    let api_public_handle = api_public.serve(&SETTINGS.api.bind_public);

    (
        consensus_event_receiver,
        bootstrap_manager,
        consensus_manager,
        execution_manager,
        selector_manager,
        pool_manager,
        protocol_manager,
        network_manager,
        factory_manager,
        api_private_stop_rx,
        api_private_handle,
        api_public_handle,
    )
}

struct Managers {
    bootstrap_manager: Option<BootstrapManager>,
    consensus_manager: ConsensusManager,
    execution_manager: Box<dyn ExecutionManager>,
    selector_manager: Box<dyn SelectorManager>,
    pool_manager: Box<dyn PoolController>,
    protocol_manager: ProtocolManager,
    network_manager: NetworkManager,
    factory_manager: Box<dyn FactoryManager>,
}

async fn stop(
    consensus_event_receiver: ConsensusEventReceiver,
    Managers {
        bootstrap_manager,
        consensus_manager,
        mut execution_manager,
        mut selector_manager,
        pool_manager,
        protocol_manager,
        network_manager,
        mut factory_manager,
    }: Managers,
    api_private_handle: StopHandle,
    api_public_handle: StopHandle,
) {
    // stop bootstrap
    if let Some(bootstrap_manager) = bootstrap_manager {
        bootstrap_manager
            .stop()
            .await
            .expect("bootstrap server shutdown failed")
    }

    // stop public API
    api_public_handle.stop();

    // stop private API
    api_private_handle.stop();

    // stop factory
    factory_manager.stop();

    // stop pool
    //TODO make a proper manager
    mem::drop(pool_manager);

    // stop execution controller
    execution_manager.stop();

    // stop selector controller
    selector_manager.stop();

    // stop pool controller
    // TODO
    //let protocol_pool_event_receiver = pool_manager.stop().await.expect("pool shutdown failed");

    // stop protocol controller
    let network_event_receiver = protocol_manager
        .stop()
        .await
        .expect("protocol shutdown failed");

    // stop network controller
    network_manager
        .stop(network_event_receiver)
        .await
        .expect("network shutdown failed");

    // note that FinalLedger gets destroyed as soon as its Arc count goes to zero
}

#[derive(StructOpt)]
struct Args {
    /// Wallet password
    #[structopt(short = "p", long = "pwd")]
    password: Option<String>,
}

/// Load wallet, asking for passwords if necessary
fn load_wallet(password: Option<String>, path: &Path) -> anyhow::Result<Arc<RwLock<Wallet>>> {
    let password = if path.is_file() {
        password.unwrap_or_else(|| {
            Password::new()
                .with_prompt("Enter staking keys file password")
                .interact()
                .expect("IO error: Password reading failed, staking keys file couldn't be unlocked")
        })
    } else {
        password.unwrap_or_else(|| {
            Password::new()
                .with_prompt("Enter new password for staking keys file")
                .with_confirmation("Confirm password", "Passwords mismatching")
                .interact()
                .expect("IO error: Password reading failed, staking keys file couldn't be created")
        })
    };
    Ok(Arc::new(RwLock::new(Wallet::new(
        PathBuf::from(path),
        password,
    )?)))
}

/// To instrument `massa-node` with `tokio-console` run
/// ```shell
/// RUSTFLAGS="--cfg tokio_unstable" cargo run --bin massa-node --features instrument
/// ```
#[paw::main]
#[tokio::main]
async fn main(args: Args) -> anyhow::Result<()> {
    use tracing_subscriber::prelude::*;
    // spawn the console server in the background, returning a `Layer`:
    #[cfg(feature = "instrument")]
    let tracing_layer = console_subscriber::spawn();
    #[cfg(not(feature = "instrument"))]
    let tracing_layer = tracing_subscriber::fmt::layer()
        .with_filter(match SETTINGS.logging.level {
            4 => LevelFilter::TRACE,
            3 => LevelFilter::DEBUG,
            2 => LevelFilter::INFO,
            1 => LevelFilter::WARN,
            _ => LevelFilter::ERROR,
        })
        .with_filter(filter_fn(|metadata| {
            metadata.target().starts_with("massa") // ignore non-massa logs
        }));
    // build a `Subscriber` by combining layers with a `tracing_subscriber::Registry`:
    tracing_subscriber::registry()
        // add the console layer to the subscriber or default layers...
        .with(tracing_layer)
        .init();

    // Setup panic handlers,
    // and when a panic occurs,
    // run default handler,
    // and then shutdown.
    let default_panic = std::panic::take_hook();
    std::panic::set_hook(Box::new(move |info| {
        default_panic(info);
        std::process::exit(1);
    }));

    // load or create wallet, asking for password if necessary

    let node_wallet = load_wallet(args.password, &SETTINGS.consensus.staking_keys_path)?;

    loop {
        let (
            mut consensus_event_receiver,
            bootstrap_manager,
            consensus_manager,
            execution_manager,
            selector_manager,
            pool_manager,
            protocol_manager,
            network_manager,
            factory_manager,
            mut api_private_stop_rx,
            api_private_handle,
            api_public_handle,
        ) = launch(node_wallet.clone()).await;

        // interrupt signal listener
        let stop_signal = signal::ctrl_c();
        tokio::pin!(stop_signal);
        // loop over messages
        let restart = loop {
            massa_trace!("massa-node.main.run.select", {});
            tokio::select! {
                evt = consensus_event_receiver.wait_event() => {
                    massa_trace!("massa-node.main.run.select.consensus_event", {});
                    match evt {
                        Ok(ConsensusEvent::NeedSync) => {
                            warn!("in response to a desynchronization, the node is going to bootstrap again");
                            break true;
                        },
                        Err(err) => {
                            error!("consensus_event_receiver.wait_event error: {}", err);
                            break false;
                        }
                    }
                },

                _ = &mut stop_signal => {
                    massa_trace!("massa-node.main.run.select.stop", {});
                    info!("interrupt signal received");
                    break false;
                }

                _ = api_private_stop_rx.recv() => {
                    info!("stop command received from private API");
                    break false;
                }
            }
        };
        stop(
            consensus_event_receiver,
            Managers {
                bootstrap_manager,
                consensus_manager,
                execution_manager,
                selector_manager,
                pool_manager,
                protocol_manager,
                network_manager,
                factory_manager,
            },
            api_private_handle,
            api_public_handle,
        )
        .await;

        if !restart {
            break;
        }
    }
    Ok(())
}<|MERGE_RESOLUTION|>--- conflicted
+++ resolved
@@ -243,41 +243,11 @@
         .await
         .expect("could not start network controller");
 
-<<<<<<< HEAD
-    // launch protocol controller
-    let (
-        protocol_command_sender,
-        protocol_event_receiver,
-        _protocol_pool_event_receiver,
-        protocol_manager,
-    ) = start_protocol_controller(
-        SETTINGS.protocol.into(),
-        network_command_sender.clone(),
-        network_event_receiver,
-        shared_storage.clone(),
-    )
-    .await
-    .expect("could not start protocol controller");
-=======
-    // launch selector worker
-    let (selector_manager, selector_controller) = start_selector_worker(SelectorConfig {
-        max_draw_cache: SETTINGS.selector.max_draw_cache,
-        channel_size: CHANNEL_SIZE,
-        thread_count: THREAD_COUNT,
-        endorsement_count: ENDORSEMENT_COUNT,
-        periods_per_cycle: PERIODS_PER_CYCLE,
-        genesis_address: Address::from_public_key(&GENESIS_KEY.get_public_key()),
-        initial_rolls_path: SETTINGS.consensus.initial_rolls_path.clone(),
-        initial_draw_seed: INITIAL_DRAW_SEED.into(),
-    })
-    .expect("could not start selector worker");
->>>>>>> 82918eec
-
     // give the controller to final state in order for it to feed the cycles
     final_state
         .write()
         .compute_initial_draws()
-        .expect("could not compute the initial draws"); // TODO: this might just mean a bad bootstrap, no need to panic, just reboot
+        .expect("could not compute initial draws"); // TODO: this might just mean a bad bootstrap, no need to panic, just reboot
 
     // launch execution module
     let execution_config = ExecutionConfig {
