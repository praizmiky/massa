--- conflicted
+++ resolved
@@ -124,10 +124,6 @@
     max_send_wait = 500
     # we forget we banned a node after ban_timeout milliseconds
     ban_timeout = 3600000
-<<<<<<< HEAD
-
-=======
->>>>>>> 9d142720
     # Timeout duration when in handshake we respond with a PeerList
     # (on max in connection reached we send a list of peers)
     peer_list_send_timeout = 100
