--- conflicted
+++ resolved
@@ -23,12 +23,7 @@
     BLOCK_REWARD, ENDORSEMENT_COUNT, MAX_GAS_PER_BLOCK, OPERATION_VALIDITY_PERIODS, THREAD_COUNT,
 };
 use massa_models::output_event::SCOutputEvent;
-<<<<<<< HEAD
-use massa_models::signed::{Signable, Signed};
-use massa_models::{Address, BlockId, OperationType, SignedOperation};
-=======
-use massa_models::{Address, BlockId, OperationId, OperationType, WrappedOperation};
->>>>>>> 343844eb
+use massa_models::{Address, BlockId, OperationType, WrappedEndorsement, WrappedOperation};
 use massa_models::{Amount, Slot};
 use massa_pos_exports::SelectorController;
 use massa_sc_runtime::Interface;
@@ -257,19 +252,13 @@
     /// * `block_credits`: mutable reference towards the total block reward/fee credits
     pub fn execute_operation(
         &self,
-<<<<<<< HEAD
-        operation: &SignedOperation,
+        operation: &WrappedOperation,
         block_slot: Slot,
         remaining_block_gas: &mut u64,
         block_credits: &mut Amount,
-=======
-        operation: &WrappedOperation,
-        block_creator_addr: Address,
->>>>>>> 343844eb
     ) -> Result<(), ExecutionError> {
         // check validity period
         if !(operation
-            .content
             .get_validity_range(OPERATION_VALIDITY_PERIODS)
             .contains(&block_slot.period))
         {
@@ -279,17 +268,15 @@
         }
 
         // check remaining block gas
-        let op_gas = operation.content.get_gas_usage();
+        let op_gas = operation.get_gas_usage();
         let new_remaining_block_gas = remaining_block_gas.checked_sub(op_gas).ok_or_else(|| {
             ExecutionError::BlockGasError(
                 "not enough remaining block gas to execute operation".to_string(),
             )
         })?;
 
-<<<<<<< HEAD
         // get the operation's sender address
-        // TODO when storage is ready, do not recompute this here, use the sender_address property of the operation itself
-        let sender_addr = Address::from_public_key(&operation.content.sender_public_key);
+        let sender_addr = operation.creator_address;
 
         // get the thread to which the operation belongs
         // TODO when storage is ready, do not recompute this here, use the "thread" property of the operation itself
@@ -303,16 +290,10 @@
         }
 
         // get operation ID
-        // TODO have operation_id contained in the Operation object in the future to avoid recomputation
-        // https://github.com/massalabs/massa/issues/1121
-        // https://github.com/massalabs/massa/issues/2264
-        let operation_id = operation
-            .content
-            .compute_id()
-            .expect("could not compute operation ID");
+        let operation_id = operation.id;
 
         // compute fee from (op.max_gas * op.gas_price + op.fee)
-        let op_gas_coins = operation.content.get_gas_coins();
+        let op_gas_coins = operation.get_gas_coins();
         let op_fees = op_gas_coins.saturating_add(operation.content.fee);
         let new_block_credits = block_credits.saturating_add(op_fees);
 
@@ -351,10 +332,10 @@
             context_snapshot = context.get_snapshot();
 
             // set the context gas price to match the one defined in the operation
-            context.gas_price = operation.content.get_gas_price();
+            context.gas_price = operation.get_gas_price();
 
             // set the context max gas to match the one defined in the operation
-            context.max_gas = operation.content.get_gas_usage();
+            context.max_gas = operation.get_gas_usage();
 
             // set the context origin operation ID
             context.origin_operation_id = Some(operation_id);
@@ -413,7 +394,7 @@
     /// Will panic if called with another operation type
     ///
     /// # Arguments
-    /// * `operation`: the `SignedOperation` to process, must be an `RollSell`
+    /// * `operation`: the `WrappedOperation` to process, must be an `RollSell`
     /// * `sender_addr`: address of the sender
     pub fn execute_roll_sell_op(
         &self,
@@ -451,7 +432,7 @@
     /// Will panic if called with another operation type
     ///
     /// # Arguments
-    /// * `operation`: the `SignedOperation` to process, must be an `RollBuy`
+    /// * `operation`: the `WrappedOperation` to process, must be an `RollBuy`
     /// * `sender_addr`: address of the sender
     pub fn execute_roll_buy_op(
         &self,
@@ -506,7 +487,7 @@
     /// Will panic if called with another operation type
     ///
     /// # Arguments
-    /// * `operation`: the `SignedOperation` to process, must be an `RollBuy`
+    /// * `operation`: the `WrappedOperation` to process, must be an `RollBuy`
     /// * `operation_id`: ID of the operation
     /// * `sender_addr`: address of the sender
     pub fn execute_transaction_op(
@@ -545,23 +526,6 @@
                 "{} failed to send {} coins to {}: {}",
                 sender_addr, amount, recipient_address, err
             )));
-=======
-        // call the execution process specific to the operation type
-        match &operation.content.op {
-            OperationType::ExecuteSC { .. } => self.execute_executesc_op(
-                &operation.content.op,
-                block_creator_addr,
-                operation.id,
-                operation.creator_address,
-            ),
-            OperationType::CallSC { .. } => self.execute_callsc_op(
-                &operation.content.op,
-                block_creator_addr,
-                operation.id,
-                operation.creator_address,
-            ),
-            _ => panic!("unexpected operation type"), // checked at the beginning of the function
->>>>>>> 343844eb
         }
 
         Ok(())
@@ -571,13 +535,7 @@
     /// Will panic if called with another operation type
     ///
     /// # Arguments
-<<<<<<< HEAD
-    /// * `operation`: the `SignedOperation` to process, must be an `ExecuteSC`
-=======
     /// * `operation`: the `WrappedOperation` to process, must be an `ExecuteSC`
-    /// * `block_creator_addr`: address of the block creator
-    /// * `operation_id`: ID of the operation
->>>>>>> 343844eb
     /// * `sender_addr`: address of the sender
     pub fn execute_executesc_op(
         &self,
@@ -632,7 +590,6 @@
         };
 
         // run the VM on the bytecode contained in the operation
-<<<<<<< HEAD
         match massa_sc_runtime::run_main(bytecode, *max_gas, &*self.execution_interface) {
             Ok(_reamining_gas) => {}
             Err(err) => {
@@ -642,17 +599,6 @@
                     err
                 )));
             }
-=======
-        let run_result = massa_sc_runtime::run_main(bytecode, *max_gas, &*self.execution_interface);
-        if let Err(err) = run_result {
-            // there was an error during bytecode execution:
-            // cancel the effects of the execution by resetting the context to the previously saved snapshot
-            let err = ExecutionError::RuntimeError(format!("bytecode execution error: {}", err));
-            let mut context = context_guard!(self);
-            context.origin_operation_id = None;
-            context.reset_to_snapshot(context_snapshot, Some(err.clone()));
-            return Err(err);
->>>>>>> 343844eb
         }
 
         Ok(())
@@ -735,7 +681,6 @@
                 )));
             }
 
-<<<<<<< HEAD
             // Debit the sender's sequential balance with the parallel coins to transfer
             if let Err(err) =
                 context.transfer_parallel_coins(Some(sender_addr), None, parallel_coins, false)
@@ -758,60 +703,6 @@
                     target_addr, credit_parallel_coins, err
                 )));
             }
-=======
-            // Load bytecode. Assume empty bytecode if not found.
-            bytecode = context.get_bytecode(&target_addr).unwrap_or_default();
-
-            // save a snapshot of the context state to restore it if the op fails to execute,
-            // thus reverting any changes except the coin transfers above
-            context_snapshot = context.get_snapshot();
-
-            // compute the total amount of coins that need to be transferred
-            // from the sender's parallel balance to the target's parallel balance
-            let coins = sequential_coins.saturating_add(parallel_coins);
-
-            // set the context gas price to match the one defined in the operation
-            context.gas_price = gas_price;
-
-            // set the context max gas to match the one defined in the operation
-            context.max_gas = max_gas;
-
-            // set the context origin operation ID
-            context.origin_operation_id = Some(operation_id);
-
-            // Set the call stack o the sender addr only to allow it to send parallel coins (access rights)
-            context.stack = vec![ExecutionStackElement {
-                address: sender_addr,
-                coins,
-                owned_addresses: vec![sender_addr],
-            }];
-
-            // try to transfer parallel coins from the sender to the target
-            let coin_transfer_result =
-                context.transfer_parallel_coins(Some(sender_addr), Some(target_addr), coins);
-
-            // Add the second part of the stack (the target)
-            // Note that we do it here so that the sender is on the top of the stack for the coin transfer above.
-            // and we don't do it after the coin transfer error handling because the emitted error event must show the correct stack.
-            context.stack.push(ExecutionStackElement {
-                address: target_addr,
-                coins,
-                owned_addresses: vec![target_addr],
-            });
-
-            // check the coin transfer result
-            if let Err(err) = coin_transfer_result {
-                // cancel the effects of the execution by resetting the context to the previously saved snapshot
-                let err = ExecutionError::RuntimeError(format!(
-                    "failed to transfer {} call coins from {} to {}: {}",
-                    coins, sender_addr, target_addr, err
-                ));
-                context.origin_operation_id = None;
-                context.reset_to_snapshot(context_snapshot, Some(err.clone()));
-                return Err(err);
-            }
-        };
->>>>>>> 343844eb
 
             // quit if there is no function to be called
             if target_func.is_empty() {
@@ -829,7 +720,6 @@
             target_func,
             param,
             &*self.execution_interface,
-<<<<<<< HEAD
         ) {
             Ok(_reamining_gas) => {}
             Err(err) => {
@@ -839,17 +729,6 @@
                     err
                 )));
             }
-=======
-        );
-        if let Err(err) = run_result {
-            // there was an error during bytecode execution:
-            // cancel the effects of the execution by resetting the context to the previously saved snapshot
-            let err = ExecutionError::RuntimeError(format!("bytecode execution error: {}", err));
-            let mut context = context_guard!(self);
-            context.origin_operation_id = None;
-            context.reset_to_snapshot(context_snapshot, Some(err.clone()));
-            return Err(err);
->>>>>>> 343844eb
         }
 
         Ok(())
@@ -996,20 +875,13 @@
 
             // Try executing the operations of this block in the order in which they appear in the block.
             // Errors are logged but do not interrupt the execution of the slot.
-<<<<<<< HEAD
-            for (op_idx, operation) in stored_block.block.operations.iter().enumerate() {
+            for (op_idx, operation) in stored_block.content.operations.iter().enumerate() {
                 if let Err(err) = self.execute_operation(
                     operation,
-                    stored_block.block.header.content.slot,
+                    stored_block.content.header.content.slot,
                     &mut remaining_block_gas,
                     &mut block_credits,
                 ) {
-=======
-            for (op_idx, operation) in stored_block.content.operations.iter().enumerate() {
-                if let Err(err) =
-                    self.execute_operation(operation, stored_block.content.header.creator_address)
-                {
->>>>>>> 343844eb
                     debug!(
                         "failed executing operation index {} in block {}: {}",
                         op_idx, block_id, err
@@ -1017,9 +889,8 @@
                 }
             }
 
-            // Compute block creator address
-            let block_creator_addr =
-                Address::from_public_key(&stored_block.block.header.content.creator);
+            // Get block creator address
+            let block_creator_addr = stored_block.creator_address;
 
             // acquire lock on execution context
             let mut context = context_guard!(self);
@@ -1032,15 +903,14 @@
             let block_credit_part = block_credits
                 .checked_div_u64(3 * (1 + (ENDORSEMENT_COUNT as u64)))
                 .expect("critical: block_credits checked_div factor is 0");
-            for Signed { content, .. } in &stored_block.block.header.content.endorsements {
-                // get endorsement creator address
-                // TODO in the future, do not recompute it, just get it from storage
-                let endorsement_sender_addr = Address::from_public_key(&content.sender_public_key);
-
+            for WrappedEndorsement {
+                creator_address, ..
+            } in &stored_block.content.header.content.endorsements
+            {
                 // credit endorsement creator with sequential coins
                 match context.transfer_sequential_coins(
                     None,
-                    Some(endorsement_sender_addr),
+                    Some(*creator_address),
                     block_credit_part,
                     false,
                 ) {
@@ -1050,7 +920,7 @@
                     Err(err) => {
                         debug!(
                             "failed to credit {} sequential coins to {} for an endorsement production: {}",
-                            block_credit_part, endorsement_sender_addr, err
+                            block_credit_part, creator_address, err
                         )
                     }
                 }
@@ -1179,7 +1049,10 @@
         key: &[u8],
     ) -> (Option<Vec<u8>>, Option<Vec<u8>>) {
         let final_entry = self.final_state.read().ledger.get_data_entry(address, key);
-        let search_result = self.active_history.read().fetch_data_entry(address, key);
+        let search_result = self
+            .active_history
+            .read()
+            .fetch_active_history_data_entry(address, key);
         (
             final_entry.clone(),
             match search_result {
