--- conflicted
+++ resolved
@@ -1,19 +1,13 @@
 // Copyright (c) 2022 MASSA LABS <info@massa.net>
 
-<<<<<<< HEAD
-use crate::constants::{ADDRESS_SIZE_BYTES, OPERATION_ID_SIZE_BYTES};
-use crate::node_configuration::OPERATION_ID_PREFIX_SIZE_BYTES;
-use crate::prehash::{BuildMap, PreHashed, Set};
-use crate::signed::{Id, Signable, Signed};
-use crate::with_serialization_context;
-=======
 use crate::constants::OPERATION_ID_SIZE_BYTES;
 use crate::node_configuration::MAX_OPERATIONS_PER_MESSAGE;
+use crate::node_configuration::OPERATION_ID_PREFIX_SIZE_BYTES;
 use crate::prehash::{PreHashed, Set};
 use crate::serialization::StringDeserializer;
+
 use crate::wrapped::{Id, Wrapped, WrappedContent, WrappedDeserializer, WrappedSerializer};
 use crate::{Address, Amount, ModelsError};
->>>>>>> 0b0ca5c9
 use crate::{
     AddressDeserializer, AmountDeserializer, AmountSerializer, StringSerializer, VecU8Deserializer,
     VecU8Serializer,
@@ -26,27 +20,18 @@
 use nom::error::context;
 use nom::multi::length_count;
 use nom::sequence::tuple;
+use nom::AsBytes;
 use nom::Parser;
 use nom::{
     error::{ContextError, ParseError},
     IResult,
 };
-<<<<<<< HEAD
-use massa_hash::Hash;
-use massa_signature::{PublicKey, PUBLIC_KEY_SIZE_BYTES};
-use nom::AsBytes;
-=======
->>>>>>> 0b0ca5c9
 use num_enum::{IntoPrimitive, TryFromPrimitive};
 use serde::{Deserialize, Serialize};
 use std::convert::TryInto;
 use std::fmt::Formatter;
-<<<<<<< HEAD
 use std::mem::transmute;
-use std::{ops::RangeInclusive, str::FromStr};
-=======
 use std::{ops::Bound::Included, ops::RangeInclusive, str::FromStr};
->>>>>>> 0b0ca5c9
 
 const OPERATION_ID_STRING_PREFIX: &str = "OPE";
 
@@ -154,11 +139,6 @@
 }
 
 impl PreHashed for OperationPrefixId {}
-impl Id for OperationPrefixId {
-    fn new(hash: Hash) -> Self {
-        OperationId(hash).into_prefix()
-    }
-}
 
 impl From<&[u8; OPERATION_ID_PREFIX_SIZE_BYTES]> for OperationPrefixId {
     /// get prefix of the operation id of size [OPERATION_ID_PREFIX_SIZE_BIT]
@@ -212,7 +192,7 @@
         let bytes = self.0.to_bytes();
         let data: &[u8; OPERATION_ID_PREFIX_SIZE_BYTES] = unsafe {
             transmute::<&[u8; OPERATION_ID_SIZE_BYTES], &[u8; OPERATION_ID_PREFIX_SIZE_BYTES]>(
-                &bytes,
+                bytes,
             )
         };
         OperationPrefixId(*data)
@@ -812,44 +792,6 @@
     }
 }
 
-<<<<<<< HEAD
-impl SerializeCompact for OperationPrefixIds {
-    fn to_bytes_compact(&self) -> Result<Vec<u8>, ModelsError> {
-        let list_len: u32 = self.len().try_into().map_err(|_| {
-            ModelsError::SerializeError("could not encode AskForBlocks list length as u32".into())
-        })?;
-        let mut res = Vec::new();
-        res.extend(list_len.to_varint_bytes());
-        for hash in self {
-            res.extend(Vec::<u8>::from(hash));
-        }
-        Ok(res)
-    }
-}
-
-/// Deserialize from the given `buffer`.
-///
-/// You know that the maximum number of ids is `max_operations_per_message` taken
-/// from the node configuration.
-///
-/// # Return
-/// A result that return the deserialized [OperationIds]
-impl DeserializeCompact for OperationIds {
-    fn from_bytes_compact(buffer: &[u8]) -> Result<(Self, usize), ModelsError> {
-        let max_operations_per_message =
-            with_serialization_context(|context| context.max_operations_per_message);
-        let mut cursor = 0usize;
-        let (length, delta) =
-            u32::from_varint_bytes_bounded(&buffer[cursor..], max_operations_per_message)?;
-        cursor += delta;
-        // hash list
-        let mut list: OperationIds =
-            Set::with_capacity_and_hasher(length as usize, BuildMap::default());
-        for _ in 0..length {
-            let b_id = OperationId::from_bytes(&array_from_slice(&buffer[cursor..])?);
-            cursor += OPERATION_ID_SIZE_BYTES;
-            list.insert(b_id);
-=======
 /// Deserializer for `OperationIds`
 pub struct OperationIdsDeserializer {
     u32_deserializer: U32VarIntDeserializer,
@@ -865,7 +807,6 @@
                 Included(MAX_OPERATIONS_PER_MESSAGE),
             ),
             hash_deserializer: HashDeserializer::new(),
->>>>>>> 0b0ca5c9
         }
     }
 }
@@ -897,30 +838,129 @@
     }
 }
 
-/// Deserialize from the given `buffer`.
-///
-/// You know that the maximum number of ids is `max_operations_per_message` taken
-/// from the node configuration.
-///
-/// # Return
-/// A result that return the deserialized `Vec<OperationPrefixId>`
-impl DeserializeCompact for OperationPrefixIds {
-    fn from_bytes_compact(buffer: &[u8]) -> Result<(Self, usize), ModelsError> {
-        let max_operations_per_message =
-            with_serialization_context(|context| context.max_operations_per_message);
-        let mut cursor = 0usize;
-        let (length, delta) =
-            u32::from_varint_bytes_bounded(&buffer[cursor..], max_operations_per_message)?;
-        cursor += delta;
-        // hash list
-        let mut list: OperationPrefixIds =
-            Set::with_capacity_and_hasher(length as usize, BuildMap::default());
-        for _ in 0..length {
-            let b_id = OperationPrefixId::from(&array_from_slice(&buffer[cursor..])?);
-            cursor += OPERATION_ID_SIZE_BYTES;
-            list.insert(b_id);
-        }
-        Ok((list, cursor))
+/// Deserializer for [OperationPrefixId]
+#[derive(Default)]
+pub struct OperationPrefixIdDeserializer;
+
+impl OperationPrefixIdDeserializer {
+    /// Creates a deserializer for [OperationPrefixId]
+    pub fn new() -> Self {
+        Self
+    }
+}
+
+impl Deserializer<OperationPrefixId> for OperationPrefixIdDeserializer {
+    fn deserialize<'a, E: ParseError<&'a [u8]> + ContextError<&'a [u8]>>(
+        &self,
+        buffer: &'a [u8],
+    ) -> IResult<&'a [u8], OperationPrefixId, E> {
+        context(
+            "Failed operation prefix id deserialization",
+            |input: &'a [u8]| {
+                if buffer.len() < OPERATION_ID_PREFIX_SIZE_BYTES {
+                    return Err(nom::Err::Error(ParseError::from_error_kind(
+                        input,
+                        nom::error::ErrorKind::LengthValue,
+                    )));
+                }
+                Ok((
+                    &buffer[OPERATION_ID_PREFIX_SIZE_BYTES..],
+                    OperationPrefixId::from(
+                        &buffer[..OPERATION_ID_PREFIX_SIZE_BYTES]
+                            .try_into()
+                            .map_err(|_| {
+                                nom::Err::Error(ParseError::from_error_kind(
+                                    input,
+                                    nom::error::ErrorKind::Fail,
+                                ))
+                            })?,
+                    ),
+                ))
+            },
+        )(buffer)
+    }
+}
+
+/// Deserializer for `OperationPrefixIds`
+pub struct OperationPrefixIdsDeserializer {
+    u32_deserializer: U32VarIntDeserializer,
+    pref_deserializer: OperationPrefixIdDeserializer,
+}
+
+impl OperationPrefixIdsDeserializer {
+    /// Creates a new `OperationIdsDeserializer`
+    pub fn new() -> Self {
+        Self {
+            u32_deserializer: U32VarIntDeserializer::new(
+                Included(0),
+                Included(MAX_OPERATIONS_PER_MESSAGE),
+            ),
+            pref_deserializer: OperationPrefixIdDeserializer::new(),
+        }
+    }
+}
+
+impl Default for OperationPrefixIdsDeserializer {
+    fn default() -> Self {
+        Self::new()
+    }
+}
+
+impl Deserializer<OperationPrefixIds> for OperationPrefixIdsDeserializer {
+    fn deserialize<'a, E: ParseError<&'a [u8]> + ContextError<&'a [u8]>>(
+        &self,
+        buffer: &'a [u8],
+    ) -> IResult<&'a [u8], OperationPrefixIds, E> {
+        context(
+            "Failed OperationPrefixIds deserialization",
+            length_count(
+                context("Failed length deserialization", |input| {
+                    self.u32_deserializer.deserialize(input)
+                }),
+                context("Failed OperationPrefixId deserialization", |input| {
+                    self.pref_deserializer.deserialize(input)
+                }),
+            ),
+        )
+        .map(|hashes| hashes.into_iter().collect())
+        .parse(buffer)
+    }
+}
+
+/// Serializer for `OperationPrefixIds`
+pub struct OperationPrefixIdsSerializer {
+    u32_serializer: U32VarIntSerializer,
+}
+
+impl OperationPrefixIdsSerializer {
+    /// Creates a new `OperationIdsSerializer`
+    pub fn new() -> Self {
+        Self {
+            u32_serializer: U32VarIntSerializer::new(),
+        }
+    }
+}
+
+impl Default for OperationPrefixIdsSerializer {
+    fn default() -> Self {
+        Self::new()
+    }
+}
+
+impl Serializer<OperationPrefixIds> for OperationPrefixIdsSerializer {
+    fn serialize(
+        &self,
+        value: &OperationPrefixIds,
+        buffer: &mut Vec<u8>,
+    ) -> Result<(), SerializeError> {
+        let list_len: u32 = value.len().try_into().map_err(|_| {
+            SerializeError::NumberTooBig("could not encode OperationIds list length as u32".into())
+        })?;
+        self.u32_serializer.serialize(&list_len, buffer)?;
+        for prefix in value {
+            buffer.extend(Vec::<u8>::from(prefix));
+        }
+        Ok(())
     }
 }
 
