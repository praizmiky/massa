--- conflicted
+++ resolved
@@ -10,12 +10,9 @@
 serde_json = "1.0"
 tempfile = { version = "3.2", optional = true } # use with testing feature
 thiserror = "1.0"
-<<<<<<< HEAD
 rocksdb = "0.18.0"
-=======
 nom = "7.1"
 
->>>>>>> 118a7a76
 # custom modules
 massa_hash = { path = "../massa-hash" }
 massa_models = { path = "../massa-models" }
